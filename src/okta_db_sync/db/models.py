--- conflicted
+++ resolved
@@ -321,11 +321,8 @@
         Index('idx_factor_okta_id', 'okta_id'),
         Index('idx_factor_type_status', 'factor_type', 'status'),
         Index('idx_factor_provider_status', 'provider', 'status'),
-<<<<<<< HEAD
-=======
         Index('idx_factor_tenant_user_type', 'tenant_id', 'user_okta_id', 'factor_type'),
         Index('idx_tenant_factor_type', 'tenant_id', 'factor_type'),
->>>>>>> 80851473
         UniqueConstraint('tenant_id', 'user_okta_id', 'okta_id', 
                         name='uix_factor_tenant_user_okta'),
         {'extend_existing': True}
