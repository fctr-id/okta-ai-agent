--- conflicted
+++ resolved
@@ -366,65 +366,6 @@
             logger.info(f"Cleaned {model.__name__} data for tenant {self.tenant_id}")
             
         except Exception as e:
-<<<<<<< HEAD
-            await self._update_sync_history(
-                session,
-                sync_history,
-                SyncStatus.FAILED,
-                error_message=str(e)
-            )
-            raise
-        
-    async def _clean_entity_data(self, session: AsyncSession, model: Type[ModelType]) -> None:
-        """Clean existing data for entity type"""
-        try:
-            # Delete data based on model type
-            if model == User:
-                # Clean user-related tables first
-                await session.execute(text("""
-                    DELETE FROM user_factors 
-                    WHERE tenant_id = :tenant_id
-                """), {'tenant_id': self.tenant_id})
-                
-                await session.execute(text("""
-                    DELETE FROM user_application_assignments 
-                    WHERE tenant_id = :tenant_id
-                """), {'tenant_id': self.tenant_id})
-                
-                await session.execute(text("""
-                    DELETE FROM user_group_memberships 
-                    WHERE tenant_id = :tenant_id
-                """), {'tenant_id': self.tenant_id})
-                
-                await session.execute(text("""
-                    DELETE FROM users 
-                    WHERE tenant_id = :tenant_id
-                """), {'tenant_id': self.tenant_id})
-                
-            elif model == Group:
-                await session.execute(text("""
-                    DELETE FROM group_application_assignments 
-                    WHERE tenant_id = :tenant_id
-                """), {'tenant_id': self.tenant_id})
-                
-                await session.execute(text("""
-                    DELETE FROM groups 
-                    WHERE tenant_id = :tenant_id
-                """), {'tenant_id': self.tenant_id})
-                
-            elif model == Application:
-                await session.execute(text("""
-                    DELETE FROM applications 
-                    WHERE tenant_id = :tenant_id
-                """), {'tenant_id': self.tenant_id})
-                
-            await session.commit()
-            logger.info(f"Cleaned {model.__name__} data for tenant {self.tenant_id}")
-            
-        except Exception as e:
-            logger.error(f"Error cleaning {model.__name__} data: {str(e)}")
-            raise        
-=======
             logger.error(f"Error cleaning {model.__name__} data: {str(e)}")
             raise 
         
@@ -466,7 +407,6 @@
     #     except Exception as e:
     #         logger.error(f"Error processing batch of {model.__name__}: {str(e)}")
     #         raise            
->>>>>>> 80851473
 
     # async def sync_model(
     #     self,
@@ -556,13 +496,6 @@
                     # Clean existing data first
                     await self._clean_entity_data(session, model)
                     logger.info(f"Cleaned existing {model.__name__} data")
-<<<<<<< HEAD
-                                    
-                    # Get records from Okta
-                    records = await list_method(since=last_sync)
-                    await self._process_records(session, model, records, sync_history)
-
-=======
                     
                     # Create processor function for handling batches directly from API to DB
                     total_records = 0
@@ -601,7 +534,6 @@
                     
                     logger.info(f"Processed {total_records} {model.__name__} records")
                     
->>>>>>> 80851473
                 except Exception as e:
                     logger.error(f"Error during {model.__name__} sync: {str(e)}")
                     raise
