--- conflicted
+++ resolved
@@ -56,12 +56,7 @@
     POLICY_PAGE_SIZE: Final[int] = 200
     AUTH_PAGE_SIZE: Final[int] = 100
     FACTOR_PAGE_SIZE: Final[int] = 50
-<<<<<<< HEAD
-    FACTOR_RATE_LIMIT: Final[float] = 0  
-
-=======
   
->>>>>>> 80851473
     
     # Rate limit delay between requests
     RATE_LIMIT_DELAY: Final[float] = 0
@@ -101,11 +96,7 @@
         processor_func: Optional[Callable] = None  # New parameter
     ) -> Union[List[Dict], int]:  # Return type can now be List or count
         """
-<<<<<<< HEAD
-        Handle API pagination following Okta SDK patterns.
-=======
         Handle API pagination following Okta SDK patterns with optional streaming.
->>>>>>> 80851473
         
         Args:
             method: Okta API method to call
@@ -115,12 +106,8 @@
             processor_func: Optional function to process each batch immediately
                 
         Returns:
-<<<<<<< HEAD
-            List of API response dictionaries
-=======
             List of API response dictionaries if no processor_func,
             Otherwise returns total count of processed records
->>>>>>> 80851473
         """
         all_results = []
         total_processed = 0
@@ -139,21 +126,13 @@
                     results, resp, err = response
                     if err:
                         logger.error(f"API error: {err}")
-<<<<<<< HEAD
-                        return []
-=======
                         return [] if not processor_func else 0
->>>>>>> 80851473
                 elif len(response) == 2:
                     results, resp = response
                     err = None
                 else:
                     logger.error(f"Unexpected response tuple length: {len(response)}")
-<<<<<<< HEAD
-                    return []
-=======
                     return [] if not processor_func else 0
->>>>>>> 80851473
             else:
                 results = response
                 resp = getattr(response, 'response', None)
@@ -161,47 +140,6 @@
     
             # Process first page results
             if results:
-<<<<<<< HEAD
-                all_results.extend([
-                    r.as_dict() if hasattr(r, 'as_dict') else r 
-                    for r in results
-                ])
-                logger.debug(f"Retrieved page 1 with {len(results)} records. Has next: {resp.has_next() if resp else False}")
-            
-            # Handle pagination using SDK pattern
-            page = 1
-            while resp and hasattr(resp, 'has_next') and resp.has_next():
-                try:
-                    page += 1
-                    logger.debug(f"Fetching page {page}...")
-                    
-                    # Get next page with response included (True parameter)
-                    next_results, err, next_resp = await resp.next(True)
-                    logger.debug(f"Page {page} response received. Type: {type(next_results)}")
-                    
-                    if err:
-                        logger.error(f"Error on page {page}: {err}")
-                        break
-                    
-                    if next_results:
-                        page_results = [
-                            r.as_dict() if hasattr(r, 'as_dict') else r 
-                            for r in next_results
-                        ]
-                        all_results.extend(page_results)
-                        logger.debug(f"Retrieved page {page} with {len(page_results)} records")
-                    
-                    # Update response for next iteration
-                    resp = next_resp
-                    await asyncio.sleep(self.RATE_LIMIT_DELAY)
-                    
-                except StopAsyncIteration:
-                    logger.info(f"Pagination complete after {page} pages")
-                    break
-                except Exception as page_error:
-                    logger.error(f"Error retrieving page {page}: {str(page_error)}")
-                    break
-=======
                 page_results = [
                     r.as_dict() if hasattr(r, 'as_dict') else r 
                     for r in results
@@ -217,7 +155,6 @@
                     all_results.extend(page_results)
                     
                 logger.debug(f"Retrieved page 1 with {page_count} records. Has next: {resp.has_next() if resp else False}")
->>>>>>> 80851473
             
             # Handle pagination using SDK pattern
             page = 1
@@ -271,11 +208,7 @@
             
         except Exception as e:
             logger.error(f"Error in pagination: {str(e)}", exc_info=True)
-<<<<<<< HEAD
-            raise  
-=======
             raise 
->>>>>>> 80851473
         
    
     async def list_users(
