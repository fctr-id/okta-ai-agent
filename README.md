--- conflicted
+++ resolved
@@ -8,18 +8,12 @@
 
 This AI agent is the first of its kind that lets you use natural language to query your Okta tenant's details. Built for admins, IAM managers, IT GRC teams and audit teams, powered by enterprise AI models. The vision is to evolve this into a fully autonomous agent capable of performing nearly all Okta administrative functions while maintaining enterprise-grade security and compliance.
 
-<<<<<<< HEAD
-=======
-
->>>>>>> f00421e9
 <div align="center">
-<h3>A new web interface! (coming very soon)</h3>
+<h3>A new web interface!</h3>
 </div>
 <p align="center">
-<<<<<<< HEAD
-=======
   
->>>>>>> f00421e9
+  <img src="docs/agent-new-web-ui.gif" alt="Okta AI Agent Demo" width="800" height="auto">
   <img src="docs/agent-new-web-ui.gif" alt="Okta AI Agent Demo" width="800" height="auto">
 </p>
 
